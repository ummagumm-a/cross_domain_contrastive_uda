--- conflicted
+++ resolved
@@ -1,10 +1,7 @@
 import torch
 import time
 import torch.nn as nn
-<<<<<<< HEAD
 import torch.nn.functional as F
-=======
->>>>>>> ed821476
 from torch.utils.data import DataLoader, random_split, SubsetRandomSampler
 from torch.optim.lr_scheduler import LambdaLR
 import pytorch_lightning as pl
@@ -60,31 +57,11 @@
         
         self.train_source_dataset, self.val_source_dataset = source_dataset
         self.train_target_dataset, self.val_target_dataset = target_dataset
-<<<<<<< HEAD
         self.valid_target_samples = list(range(len(self.train_target_dataset)))
-=======
-
-        self.source_class_indices = self.find_class_indices(self.train_source_dataset)
-        self.target_class_indices = None
->>>>>>> ed821476
         
         self.accuracy_metric = torchmetrics.Accuracy(task='multiclass', num_classes=n_classes, average=None)
         #self.precision_metric = torchmetrics.Precision(num_classes=n_classes, average=None)
         #self.recall_metric = torchmetrics.Recall(num_classes=n_classes, average=None)
-        
-<<<<<<< HEAD
-=======
-        self.clusterizer = KMeans(n_clusters=self.n_classes, n_init=1)
-
-    def find_class_indices(self, dataset):
-        class_indices = [[] for _ in dataset.get_class_names()]
-    
-        labels = enumerate(dataset.get_labels())
-        for i, l in labels:
-            class_indices[l].append(i)
-
-        return class_indices
->>>>>>> ed821476
         
     def check_class_names(self, class_names):
         if class_names is None:
@@ -248,16 +225,11 @@
             self.train_target_dataset.labels = clusterizer.labels_
             # Log stats about the results of pseudo-labeling
             self.class_analysis(self.train_target_dataset)
-<<<<<<< HEAD
+
             # Filter out unwanted samples from training data. 
             self.filter_after_cluster(all_features, clusterizer.cluster_centers_)
             self.log('unique labels', len(np.unique(self.train_target_dataset.labels)))
 
-=======
-            self.log('unique labels', len(np.unique(self.train_target_dataset.get_labels())))
-            
-        self.target_class_indices = self.find_class_indices(self.train_target_dataset)
->>>>>>> ed821476
         self.feature_extractor.train()
 
     def classification_step(self, batch):
@@ -436,7 +408,6 @@
             return negatives_sims
 
         elif self.negative_sampling == 'soft':
-<<<<<<< HEAD
             indices = negatives_sims < self.explicit_negative_sampling_threshold
             return negatives_sims[indices]
 
@@ -449,11 +420,6 @@
             indices = torch.randperm(len(negatives_sims))[:num_negs]
             
             return negatives_sims[indices]
-=======
-            return negatives_sims * torch.detach(negatives_sims < self.explicit_negative_sampling_threshold)
-        elif self.negative_sampling == 'hard':
-            return negatives_sims * torch.detach(negatives_sims > self.explicit_negative_sampling_threshold)
->>>>>>> ed821476
         else:
             raise Exception(f"Wrong negative sampling option {negative_sampling}. Available options are: {negative_sampling_options}.")
     
